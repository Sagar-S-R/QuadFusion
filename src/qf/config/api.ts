--- conflicted
+++ resolved
@@ -4,31 +4,17 @@
 import { API_BASE_URL as DEFAULT_API_BASE_URL } from '../lib/constants';
 import { Platform } from 'react-native';
 
-<<<<<<< HEAD
 // Manual defaults: Android emulator (AVD) uses 10.0.2.2 to reach host machine.
 // iOS simulator and web use localhost. This provides a working default without env vars.
-export const MANUAL_DEFAULT_ANDROID = 'http://127.0.0.1:8000';
+export const MANUAL_DEFAULT_ANDROID = 'http://10.0.2.2:8000';
 // Use the developer machine IP on the local network for physical devices
 export const MANUAL_DEFAULT_OTHER = 'http://localhost:8000';
-=======
-// API Configuration
-// NOTE: Replace DEVICE value with your machine's LAN IP and desired port, e.g.
-// 'http://192.168.1.42:8000'
-export const API_CONFIG = {
-  // For development - local server (simulator / web)
-  LOCAL: 'http://localhost:8000',
->>>>>>> f28475e9
 
-  // For physical devices - replace with your computer's IP address
-  // (Populated from user's ipconfig: 10.76.220.246)
-  DEVICE: 'http://10.76.220.246:8000',
+// Use platform-specific manual defaults during development; otherwise use the configured default
+const platformDefault = Platform.OS === 'android' ? MANUAL_DEFAULT_ANDROID : MANUAL_DEFAULT_OTHER;
 
-  // For production (uses project's DEFAULT_API_BASE_URL)
-  PRODUCTION: DEFAULT_API_BASE_URL,
-};
-
-// Mutable runtime state allowing app to change the device IP or force a URL
-let runtimeOverride: string | undefined = undefined;
+// Start with DEFAULT_API_BASE_URL for production; in development prefer the platform default
+let apiBaseUrl: string = __DEV__ ? platformDefault : DEFAULT_API_BASE_URL;
 
 export function setDeviceIp(ipWithPort: string) {
   // Accept forms like '192.168.1.42' or '192.168.1.42:8000'
